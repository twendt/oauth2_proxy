package main

import (
	"context"
	"crypto"
	"encoding/base64"
	"fmt"
	"io"
	"io/ioutil"
	"net"
	"net/http"
	"net/http/httptest"
	"net/url"
	"regexp"
	"strings"
	"testing"
	"time"

	"github.com/coreos/go-oidc"
	"github.com/mbland/hmacauth"
	"github.com/pusher/oauth2_proxy/pkg/apis/sessions"
	"github.com/pusher/oauth2_proxy/pkg/logger"
	"github.com/pusher/oauth2_proxy/pkg/sessions/cookie"
	"github.com/pusher/oauth2_proxy/providers"
	"github.com/stretchr/testify/assert"
	"github.com/stretchr/testify/require"
	"golang.org/x/net/websocket"
)

func init() {
	logger.SetFlags(logger.Lshortfile)

}

type WebSocketOrRestHandler struct {
	restHandler http.Handler
	wsHandler   http.Handler
}

func (h *WebSocketOrRestHandler) ServeHTTP(w http.ResponseWriter, r *http.Request) {
	if r.Header.Get("Upgrade") == "websocket" {
		h.wsHandler.ServeHTTP(w, r)
	} else {
		h.restHandler.ServeHTTP(w, r)
	}
}

func TestWebSocketProxy(t *testing.T) {
	handler := WebSocketOrRestHandler{
		restHandler: http.HandlerFunc(func(w http.ResponseWriter, r *http.Request) {
			w.WriteHeader(200)
			hostname, _, _ := net.SplitHostPort(r.Host)
			w.Write([]byte(hostname))
		}),
		wsHandler: websocket.Handler(func(ws *websocket.Conn) {
			defer ws.Close()
			var data []byte
			err := websocket.Message.Receive(ws, &data)
			if err != nil {
				t.Fatalf("err %s", err)
				return
			}
			err = websocket.Message.Send(ws, data)
			if err != nil {
				t.Fatalf("err %s", err)
			}
			return
		}),
	}
	backend := httptest.NewServer(&handler)
	defer backend.Close()

	backendURL, _ := url.Parse(backend.URL)

	options := NewOptions()
	var auth hmacauth.HmacAuth
	options.PassHostHeader = true
	proxyHandler := NewWebSocketOrRestReverseProxy(backendURL, options, auth)
	frontend := httptest.NewServer(proxyHandler)
	defer frontend.Close()

	frontendURL, _ := url.Parse(frontend.URL)
	frontendWSURL := "ws://" + frontendURL.Host + "/"

	ws, err := websocket.Dial(frontendWSURL, "", "http://localhost/")
	if err != nil {
		t.Fatalf("err %s", err)
	}
	request := []byte("hello, world!")
	err = websocket.Message.Send(ws, request)
	if err != nil {
		t.Fatalf("err %s", err)
	}
	var response = make([]byte, 1024)
	websocket.Message.Receive(ws, &response)
	if err != nil {
		t.Fatalf("err %s", err)
	}
	if g, e := string(request), string(response); g != e {
		t.Errorf("got body %q; expected %q", g, e)
	}

	getReq, _ := http.NewRequest("GET", frontend.URL, nil)
	res, _ := http.DefaultClient.Do(getReq)
	bodyBytes, _ := ioutil.ReadAll(res.Body)
	backendHostname, _, _ := net.SplitHostPort(backendURL.Host)
	if g, e := string(bodyBytes), backendHostname; g != e {
		t.Errorf("got body %q; expected %q", g, e)
	}
}

func TestNewReverseProxy(t *testing.T) {
	backend := httptest.NewServer(http.HandlerFunc(func(w http.ResponseWriter, r *http.Request) {
		w.WriteHeader(200)
		hostname, _, _ := net.SplitHostPort(r.Host)
		w.Write([]byte(hostname))
	}))
	defer backend.Close()

	backendURL, _ := url.Parse(backend.URL)
	backendHostname, backendPort, _ := net.SplitHostPort(backendURL.Host)
	backendHost := net.JoinHostPort(backendHostname, backendPort)
	proxyURL, _ := url.Parse(backendURL.Scheme + "://" + backendHost + "/")

	proxyHandler := NewReverseProxy(proxyURL, &Options{FlushInterval: time.Second})
	setProxyUpstreamHostHeader(proxyHandler, proxyURL)
	frontend := httptest.NewServer(proxyHandler)
	defer frontend.Close()

	getReq, _ := http.NewRequest("GET", frontend.URL, nil)
	res, _ := http.DefaultClient.Do(getReq)
	bodyBytes, _ := ioutil.ReadAll(res.Body)
	if g, e := string(bodyBytes), backendHostname; g != e {
		t.Errorf("got body %q; expected %q", g, e)
	}
}

func TestEncodedSlashes(t *testing.T) {
	var seen string
	backend := httptest.NewServer(http.HandlerFunc(func(w http.ResponseWriter, r *http.Request) {
		w.WriteHeader(200)
		seen = r.RequestURI
	}))
	defer backend.Close()

	b, _ := url.Parse(backend.URL)
	proxyHandler := NewReverseProxy(b, &Options{FlushInterval: time.Second})
	setProxyDirector(proxyHandler)
	frontend := httptest.NewServer(proxyHandler)
	defer frontend.Close()

	f, _ := url.Parse(frontend.URL)
	encodedPath := "/a%2Fb/?c=1"
	getReq := &http.Request{URL: &url.URL{Scheme: "http", Host: f.Host, Opaque: encodedPath}}
	_, err := http.DefaultClient.Do(getReq)
	if err != nil {
		t.Fatalf("err %s", err)
	}
	if seen != encodedPath {
		t.Errorf("got bad request %q expected %q", seen, encodedPath)
	}
}

func TestRobotsTxt(t *testing.T) {
	opts := NewOptions()
	opts.ClientID = "asdlkjx"
	opts.ClientSecret = "alkgks"
	opts.CookieSecret = "asdkugkj"
	opts.Validate()

	proxy := NewOAuthProxy(opts, func(string) bool { return true })
	rw := httptest.NewRecorder()
	req, _ := http.NewRequest("GET", "/robots.txt", nil)
	proxy.ServeHTTP(rw, req)
	assert.Equal(t, 200, rw.Code)
	assert.Equal(t, "User-agent: *\nDisallow: /", rw.Body.String())
}

func TestIsValidRedirect(t *testing.T) {
	opts := NewOptions()
	opts.ClientID = "skdlfj"
	opts.ClientSecret = "fgkdsgj"
	opts.CookieSecret = "ljgiogbj"
	// Should match domains that are exactly foo.bar and any subdomain of bar.foo
	opts.WhitelistDomains = []string{
		"foo.bar",
		".bar.foo",
		"port.bar:8080",
		".sub.port.bar:8080",
		"anyport.bar:*",
		".sub.anyport.bar:*",
	}
	opts.Validate()

	proxy := NewOAuthProxy(opts, func(string) bool { return true })

	testCases := []struct {
		Desc, Redirect string
		ExpectedResult bool
	}{
		{
			Desc:           "noRD",
			Redirect:       "",
			ExpectedResult: false,
		},
		{
			Desc:           "singleSlash",
			Redirect:       "/redirect",
			ExpectedResult: true,
		},
		{
			Desc:           "doubleSlash",
			Redirect:       "//redirect",
			ExpectedResult: false,
		},
		{
			Desc:           "validHTTP",
			Redirect:       "http://foo.bar/redirect",
			ExpectedResult: true,
		},
		{
			Desc:           "validHTTPS",
			Redirect:       "https://foo.bar/redirect",
			ExpectedResult: true,
		},
		{
			Desc:           "invalidHTTPSubdomain",
			Redirect:       "http://baz.foo.bar/redirect",
			ExpectedResult: false,
		},
		{
			Desc:           "invalidHTTPSSubdomain",
			Redirect:       "https://baz.foo.bar/redirect",
			ExpectedResult: false,
		},
		{
			Desc:           "validHTTPSubdomain",
			Redirect:       "http://baz.bar.foo/redirect",
			ExpectedResult: true,
		},
		{
			Desc:           "validHTTPSSubdomain",
			Redirect:       "https://baz.bar.foo/redirect",
			ExpectedResult: true,
		},
		{
			Desc:           "validHTTPDomain",
			Redirect:       "http://bar.foo/redirect",
			ExpectedResult: true,
		},
		{
			Desc:           "invalidHTTP1",
			Redirect:       "http://foo.bar.evil.corp/redirect",
			ExpectedResult: false,
		},
		{
			Desc:           "invalidHTTPS1",
			Redirect:       "https://foo.bar.evil.corp/redirect",
			ExpectedResult: false,
		},
		{
			Desc:           "invalidHTTP2",
			Redirect:       "http://evil.corp/redirect?rd=foo.bar",
			ExpectedResult: false,
		},
		{
			Desc:           "invalidHTTPS2",
			Redirect:       "https://evil.corp/redirect?rd=foo.bar",
			ExpectedResult: false,
		},
		{
			Desc:           "invalidPort",
			Redirect:       "https://evil.corp:3838/redirect",
			ExpectedResult: false,
		},
		{
			Desc:           "invalidEmptyPort",
			Redirect:       "http://foo.bar:3838/redirect",
			ExpectedResult: false,
		},
		{
			Desc:           "invalidEmptyPortSubdomain",
			Redirect:       "http://baz.bar.foo:3838/redirect",
			ExpectedResult: false,
		},
		{
			Desc:           "validSpecificPort",
			Redirect:       "http://port.bar:8080/redirect",
			ExpectedResult: true,
		},
		{
			Desc:           "invalidSpecificPort",
			Redirect:       "http://port.bar:3838/redirect",
			ExpectedResult: false,
		},
		{
			Desc:           "validSpecificPortSubdomain",
			Redirect:       "http://foo.sub.port.bar:8080/redirect",
			ExpectedResult: true,
		},
		{
			Desc:           "invalidSpecificPortSubdomain",
			Redirect:       "http://foo.sub.port.bar:3838/redirect",
			ExpectedResult: false,
		},
		{
			Desc:           "validAnyPort1",
			Redirect:       "http://anyport.bar:8080/redirect",
			ExpectedResult: true,
		},
		{
			Desc:           "validAnyPort2",
			Redirect:       "http://anyport.bar:8081/redirect",
			ExpectedResult: true,
		},
		{
			Desc:           "validAnyPortSubdomain1",
			Redirect:       "http://a.sub.anyport.bar:8080/redirect",
			ExpectedResult: true,
		},
		{
			Desc:           "validAnyPortSubdomain2",
			Redirect:       "http://a.sub.anyport.bar:8081/redirect",
			ExpectedResult: true,
		},
	}

	for _, tc := range testCases {
		t.Run(tc.Desc, func(t *testing.T) {
			result := proxy.IsValidRedirect(tc.Redirect)

			if result != tc.ExpectedResult {
				t.Errorf("expected %t got %t", tc.ExpectedResult, result)
			}
		})
	}
}

type TestProvider struct {
	*providers.ProviderData
	EmailAddress   string
	ValidToken     bool
	GroupValidator func(string) bool
}

func NewTestProvider(providerURL *url.URL, emailAddress string) *TestProvider {
	return &TestProvider{
		ProviderData: &providers.ProviderData{
			ProviderName: "Test Provider",
			LoginURL: &url.URL{
				Scheme: "http",
				Host:   providerURL.Host,
				Path:   "/oauth/authorize",
			},
			RedeemURL: &url.URL{
				Scheme: "http",
				Host:   providerURL.Host,
				Path:   "/oauth/token",
			},
			ProfileURL: &url.URL{
				Scheme: "http",
				Host:   providerURL.Host,
				Path:   "/api/v1/profile",
			},
			Scope: "profile.email",
		},
		EmailAddress: emailAddress,
		GroupValidator: func(s string) bool {
			return true
		},
	}
}

func (tp *TestProvider) GetEmailAddress(session *sessions.SessionState) (string, error) {
	return tp.EmailAddress, nil
}

func (tp *TestProvider) ValidateSessionState(session *sessions.SessionState) bool {
	return tp.ValidToken
}

<<<<<<< HEAD
func (tp *TestProvider) ValidateGroup(session *sessions.SessionState) bool {
	if tp.GroupValidator != nil {
		return tp.GroupValidator(session.Email)
	}
	return true
}

=======
>>>>>>> 362cdf77
func TestBasicAuthPassword(t *testing.T) {
	providerServer := httptest.NewServer(http.HandlerFunc(func(w http.ResponseWriter, r *http.Request) {
		logger.Printf("%#v", r)
		var payload string
		switch r.URL.Path {
		case "/oauth/token":
			payload = `{"access_token": "my_auth_token"}`
		default:
			payload = r.Header.Get("Authorization")
			if payload == "" {
				payload = "No Authorization header found."
			}
		}
		w.WriteHeader(200)
		w.Write([]byte(payload))
	}))
	opts := NewOptions()
	opts.Upstreams = append(opts.Upstreams, providerServer.URL)
	// The CookieSecret must be 32 bytes in order to create the AES
	// cipher.
	opts.CookieSecret = "xyzzyplughxyzzyplughxyzzyplughxp"
	opts.ClientID = "dlgkj"
	opts.ClientSecret = "alkgret"
	opts.CookieSecure = false
	opts.PassBasicAuth = true
	opts.PassUserHeaders = true
	opts.PreferEmailToUser = true
	opts.BasicAuthPassword = "This is a secure password"
	opts.Validate()

	providerURL, _ := url.Parse(providerServer.URL)
	const emailAddress = "john.doe@example.com"

	opts.provider = NewTestProvider(providerURL, emailAddress)
	proxy := NewOAuthProxy(opts, func(email string) bool {
		return email == emailAddress
	})

	rw := httptest.NewRecorder()
	req, _ := http.NewRequest("GET", "/oauth2/callback?code=callback_code&state=nonce:",
		strings.NewReader(""))
	req.AddCookie(proxy.MakeCSRFCookie(req, "nonce", proxy.CookieExpire, time.Now()))
	proxy.ServeHTTP(rw, req)
	if rw.Code >= 400 {
		t.Fatalf("expected 3xx got %d", rw.Code)
	}
	cookie := rw.HeaderMap["Set-Cookie"][1]

	cookieName := proxy.CookieName
	var value string
	keyPrefix := cookieName + "="

	for _, field := range strings.Split(cookie, "; ") {
		value = strings.TrimPrefix(field, keyPrefix)
		if value != field {
			break
		} else {
			value = ""
		}
	}

	req, _ = http.NewRequest("GET", "/", strings.NewReader(""))
	req.AddCookie(&http.Cookie{
		Name:     cookieName,
		Value:    value,
		Path:     "/",
		Expires:  time.Now().Add(time.Duration(24)),
		HttpOnly: true,
	})
	req.AddCookie(proxy.MakeCSRFCookie(req, "nonce", proxy.CookieExpire, time.Now()))

	rw = httptest.NewRecorder()
	proxy.ServeHTTP(rw, req)

	// The username in the basic auth credentials is expected to be equal to the email address from the
	// auth response, so we use the same variable here.
	expectedHeader := "Basic " + base64.StdEncoding.EncodeToString([]byte(emailAddress+":"+opts.BasicAuthPassword))
	assert.Equal(t, expectedHeader, rw.Body.String())
	providerServer.Close()
}

func TestBasicAuthWithEmail(t *testing.T) {
	opts := NewOptions()
	opts.PassBasicAuth = true
	opts.PassUserHeaders = false
	opts.PreferEmailToUser = false
	opts.BasicAuthPassword = "This is a secure password"
	opts.Validate()

	const emailAddress = "john.doe@example.com"
	const userName = "9fcab5c9b889a557"

	// The username in the basic auth credentials is expected to be equal to the email address from the
	expectedEmailHeader := "Basic " + base64.StdEncoding.EncodeToString([]byte(emailAddress+":"+opts.BasicAuthPassword))
	expectedUserHeader := "Basic " + base64.StdEncoding.EncodeToString([]byte(userName+":"+opts.BasicAuthPassword))

	session := &sessions.SessionState{
		User:        userName,
		Email:       emailAddress,
		AccessToken: "oauth_token",
		CreatedAt:   time.Now(),
	}
	{
		rw := httptest.NewRecorder()
		req, _ := http.NewRequest("GET", opts.ProxyPrefix+"/testCase0", nil)
		proxy := NewOAuthProxy(opts, func(email string) bool {
			return email == emailAddress
		})
		proxy.addHeadersForProxying(rw, req, session)
		assert.Equal(t, expectedUserHeader, req.Header["Authorization"][0])
		assert.Equal(t, userName, req.Header["X-Forwarded-User"][0])
	}

	opts.PreferEmailToUser = true
	{
		rw := httptest.NewRecorder()
		req, _ := http.NewRequest("GET", opts.ProxyPrefix+"/testCase1", nil)

		proxy := NewOAuthProxy(opts, func(email string) bool {
			return email == emailAddress
		})
		proxy.addHeadersForProxying(rw, req, session)
		assert.Equal(t, expectedEmailHeader, req.Header["Authorization"][0])
		assert.Equal(t, emailAddress, req.Header["X-Forwarded-User"][0])
	}
}

func TestPassUserHeadersWithEmail(t *testing.T) {
	opts := NewOptions()
	opts.PassBasicAuth = false
	opts.PassUserHeaders = true
	opts.PreferEmailToUser = false
	opts.Validate()

	const emailAddress = "john.doe@example.com"
	const userName = "9fcab5c9b889a557"

	session := &sessions.SessionState{
		User:        userName,
		Email:       emailAddress,
		AccessToken: "oauth_token",
		CreatedAt:   time.Now(),
	}
	{
		rw := httptest.NewRecorder()
		req, _ := http.NewRequest("GET", opts.ProxyPrefix+"/testCase0", nil)
		proxy := NewOAuthProxy(opts, func(email string) bool {
			return email == emailAddress
		})
		proxy.addHeadersForProxying(rw, req, session)
		assert.Equal(t, userName, req.Header["X-Forwarded-User"][0])
	}

	opts.PreferEmailToUser = true
	{
		rw := httptest.NewRecorder()
		req, _ := http.NewRequest("GET", opts.ProxyPrefix+"/testCase1", nil)

		proxy := NewOAuthProxy(opts, func(email string) bool {
			return email == emailAddress
		})
		proxy.addHeadersForProxying(rw, req, session)
		assert.Equal(t, emailAddress, req.Header["X-Forwarded-User"][0])
	}
}

type PassAccessTokenTest struct {
	providerServer *httptest.Server
	proxy          *OAuthProxy
	opts           *Options
}

type PassAccessTokenTestOptions struct {
	PassAccessToken bool
	ProxyUpstream   string
}

func NewPassAccessTokenTest(opts PassAccessTokenTestOptions) *PassAccessTokenTest {
	t := &PassAccessTokenTest{}

	t.providerServer = httptest.NewServer(
		http.HandlerFunc(func(w http.ResponseWriter, r *http.Request) {
			var payload string
			switch r.URL.Path {
			case "/oauth/token":
				payload = `{"access_token": "my_auth_token"}`
			default:
				payload = r.Header.Get("X-Forwarded-Access-Token")
				if payload == "" {
					payload = "No access token found."
				}
			}
			w.WriteHeader(200)
			w.Write([]byte(payload))
		}))

	t.opts = NewOptions()
	t.opts.Upstreams = append(t.opts.Upstreams, t.providerServer.URL)
	if opts.ProxyUpstream != "" {
		t.opts.Upstreams = append(t.opts.Upstreams, opts.ProxyUpstream)
	}
	// The CookieSecret must be 32 bytes in order to create the AES
	// cipher.
	t.opts.CookieSecret = "xyzzyplughxyzzyplughxyzzyplughxp"
	t.opts.ClientID = "slgkj"
	t.opts.ClientSecret = "gfjgojl"
	t.opts.CookieSecure = false
	t.opts.PassAccessToken = opts.PassAccessToken
	t.opts.Validate()

	providerURL, _ := url.Parse(t.providerServer.URL)
	const emailAddress = "michael.bland@gsa.gov"

	t.opts.provider = NewTestProvider(providerURL, emailAddress)
	t.proxy = NewOAuthProxy(t.opts, func(email string) bool {
		return email == emailAddress
	})
	return t
}

func (patTest *PassAccessTokenTest) Close() {
	patTest.providerServer.Close()
}

func (patTest *PassAccessTokenTest) getCallbackEndpoint() (httpCode int,
	cookie string) {
	rw := httptest.NewRecorder()
	req, err := http.NewRequest("GET", "/oauth2/callback?code=callback_code&state=nonce:",
		strings.NewReader(""))
	if err != nil {
		return 0, ""
	}
	req.AddCookie(patTest.proxy.MakeCSRFCookie(req, "nonce", time.Hour, time.Now()))
	patTest.proxy.ServeHTTP(rw, req)
	return rw.Code, rw.HeaderMap["Set-Cookie"][1]
}

// getEndpointWithCookie makes a requests againt the oauthproxy with passed requestPath
// and cookie and returns body and status code.
func (patTest *PassAccessTokenTest) getEndpointWithCookie(cookie string, endpoint string) (httpCode int, accessToken string) {
	cookieName := patTest.proxy.CookieName
	var value string
	keyPrefix := cookieName + "="

	for _, field := range strings.Split(cookie, "; ") {
		value = strings.TrimPrefix(field, keyPrefix)
		if value != field {
			break
		} else {
			value = ""
		}
	}
	if value == "" {
		return 0, ""
	}

	req, err := http.NewRequest("GET", endpoint, strings.NewReader(""))
	if err != nil {
		return 0, ""
	}
	req.AddCookie(&http.Cookie{
		Name:     cookieName,
		Value:    value,
		Path:     "/",
		Expires:  time.Now().Add(time.Duration(24)),
		HttpOnly: true,
	})

	rw := httptest.NewRecorder()
	patTest.proxy.ServeHTTP(rw, req)
	return rw.Code, rw.Body.String()
}

func TestForwardAccessTokenUpstream(t *testing.T) {
	patTest := NewPassAccessTokenTest(PassAccessTokenTestOptions{
		PassAccessToken: true,
	})
	defer patTest.Close()

	// A successful validation will redirect and set the auth cookie.
	code, cookie := patTest.getCallbackEndpoint()
	if code != 302 {
		t.Fatalf("expected 302; got %d", code)
	}
	assert.NotEqual(t, nil, cookie)

	// Now we make a regular request; the access_token from the cookie is
	// forwarded as the "X-Forwarded-Access-Token" header. The token is
	// read by the test provider server and written in the response body.
	code, payload := patTest.getEndpointWithCookie(cookie, "/")
	if code != 200 {
		t.Fatalf("expected 200; got %d", code)
	}
	assert.Equal(t, "my_auth_token", payload)
}

func TestStaticProxyUpstream(t *testing.T) {
	patTest := NewPassAccessTokenTest(PassAccessTokenTestOptions{
		PassAccessToken: true,
		ProxyUpstream:   "static://200/static-proxy",
	})

	defer patTest.Close()

	// A successful validation will redirect and set the auth cookie.
	code, cookie := patTest.getCallbackEndpoint()
	if code != 302 {
		t.Fatalf("expected 302; got %d", code)
	}
	assert.NotEqual(t, nil, cookie)

	// Now we make a regular request againts the upstream proxy; And validate
	// the returned status code through the static proxy.
	code, payload := patTest.getEndpointWithCookie(cookie, "/static-proxy")
	if code != 200 {
		t.Fatalf("expected 200; got %d", code)
	}
	assert.Equal(t, "Authenticated", payload)
}

func TestDoNotForwardAccessTokenUpstream(t *testing.T) {
	patTest := NewPassAccessTokenTest(PassAccessTokenTestOptions{
		PassAccessToken: false,
	})
	defer patTest.Close()

	// A successful validation will redirect and set the auth cookie.
	code, cookie := patTest.getCallbackEndpoint()
	if code != 302 {
		t.Fatalf("expected 302; got %d", code)
	}
	assert.NotEqual(t, nil, cookie)

	// Now we make a regular request, but the access token header should
	// not be present.
	code, payload := patTest.getEndpointWithCookie(cookie, "/")
	if code != 200 {
		t.Fatalf("expected 200; got %d", code)
	}
	assert.Equal(t, "No access token found.", payload)
}

type SignInPageTest struct {
	opts                 *Options
	proxy                *OAuthProxy
	signInRegexp         *regexp.Regexp
	signInProviderRegexp *regexp.Regexp
}

const signInRedirectPattern = `<input type="hidden" name="rd" value="(.*)">`
const signInSkipProvider = `>Found<`

func NewSignInPageTest(skipProvider bool) *SignInPageTest {
	var sipTest SignInPageTest

	sipTest.opts = NewOptions()
	sipTest.opts.CookieSecret = "adklsj2"
	sipTest.opts.ClientID = "lkdgj"
	sipTest.opts.ClientSecret = "sgiufgoi"
	sipTest.opts.SkipProviderButton = skipProvider
	sipTest.opts.Validate()

	sipTest.proxy = NewOAuthProxy(sipTest.opts, func(email string) bool {
		return true
	})
	sipTest.signInRegexp = regexp.MustCompile(signInRedirectPattern)
	sipTest.signInProviderRegexp = regexp.MustCompile(signInSkipProvider)

	return &sipTest
}

func (sipTest *SignInPageTest) GetEndpoint(endpoint string) (int, string) {
	rw := httptest.NewRecorder()
	req, _ := http.NewRequest("GET", endpoint, strings.NewReader(""))
	sipTest.proxy.ServeHTTP(rw, req)
	return rw.Code, rw.Body.String()
}

func TestSignInPageIncludesTargetRedirect(t *testing.T) {
	sipTest := NewSignInPageTest(false)
	const endpoint = "/some/random/endpoint"

	code, body := sipTest.GetEndpoint(endpoint)
	assert.Equal(t, 403, code)

	match := sipTest.signInRegexp.FindStringSubmatch(body)
	if match == nil {
		t.Fatal("Did not find pattern in body: " +
			signInRedirectPattern + "\nBody:\n" + body)
	}
	if match[1] != endpoint {
		t.Fatal(`expected redirect to "` + endpoint +
			`", but was "` + match[1] + `"`)
	}
}

func TestSignInPageDirectAccessRedirectsToRoot(t *testing.T) {
	sipTest := NewSignInPageTest(false)
	code, body := sipTest.GetEndpoint("/oauth2/sign_in")
	assert.Equal(t, 200, code)

	match := sipTest.signInRegexp.FindStringSubmatch(body)
	if match == nil {
		t.Fatal("Did not find pattern in body: " +
			signInRedirectPattern + "\nBody:\n" + body)
	}
	if match[1] != "/" {
		t.Fatal(`expected redirect to "/", but was "` + match[1] + `"`)
	}
}

func TestSignInPageSkipProvider(t *testing.T) {
	sipTest := NewSignInPageTest(true)
	const endpoint = "/some/random/endpoint"

	code, body := sipTest.GetEndpoint(endpoint)
	assert.Equal(t, 302, code)

	match := sipTest.signInProviderRegexp.FindStringSubmatch(body)
	if match == nil {
		t.Fatal("Did not find pattern in body: " +
			signInSkipProvider + "\nBody:\n" + body)
	}
}

func TestSignInPageSkipProviderDirect(t *testing.T) {
	sipTest := NewSignInPageTest(true)
	const endpoint = "/sign_in"

	code, body := sipTest.GetEndpoint(endpoint)
	assert.Equal(t, 302, code)

	match := sipTest.signInProviderRegexp.FindStringSubmatch(body)
	if match == nil {
		t.Fatal("Did not find pattern in body: " +
			signInSkipProvider + "\nBody:\n" + body)
	}
}

type ProcessCookieTest struct {
	opts         *Options
	proxy        *OAuthProxy
	rw           *httptest.ResponseRecorder
	req          *http.Request
	provider     TestProvider
	responseCode int
	validateUser bool
}

type ProcessCookieTestOpts struct {
	providerValidateCookieResponse bool
}

type OptionsModifier func(*Options)

func NewProcessCookieTest(opts ProcessCookieTestOpts, modifiers ...OptionsModifier) *ProcessCookieTest {
	var pcTest ProcessCookieTest

	pcTest.opts = NewOptions()
	for _, modifier := range modifiers {
		modifier(pcTest.opts)
	}
	pcTest.opts.ClientID = "asdfljk"
	pcTest.opts.ClientSecret = "lkjfdsig"
	pcTest.opts.CookieSecret = "0123456789abcdefabcd"
	// First, set the CookieRefresh option so proxy.AesCipher is created,
	// needed to encrypt the access_token.
	pcTest.opts.CookieRefresh = time.Hour
	pcTest.opts.Validate()

	pcTest.proxy = NewOAuthProxy(pcTest.opts, func(email string) bool {
		return pcTest.validateUser
	})
	pcTest.proxy.provider = &TestProvider{
		ValidToken: opts.providerValidateCookieResponse,
	}

	// Now, zero-out proxy.CookieRefresh for the cases that don't involve
	// access_token validation.
	pcTest.proxy.CookieRefresh = time.Duration(0)
	pcTest.rw = httptest.NewRecorder()
	pcTest.req, _ = http.NewRequest("GET", "/", strings.NewReader(""))
	pcTest.validateUser = true
	return &pcTest
}

func NewProcessCookieTestWithDefaults() *ProcessCookieTest {
	return NewProcessCookieTest(ProcessCookieTestOpts{
		providerValidateCookieResponse: true,
	})
}

func NewProcessCookieTestWithOptionsModifiers(modifiers ...OptionsModifier) *ProcessCookieTest {
	return NewProcessCookieTest(ProcessCookieTestOpts{
		providerValidateCookieResponse: true,
	}, modifiers...)
}

func (p *ProcessCookieTest) SaveSession(s *sessions.SessionState) error {
	err := p.proxy.SaveSession(p.rw, p.req, s)
	if err != nil {
		return err
	}
	for _, cookie := range p.rw.Result().Cookies() {
		p.req.AddCookie(cookie)
	}
	return nil
}

func (p *ProcessCookieTest) LoadCookiedSession() (*sessions.SessionState, error) {
	return p.proxy.LoadCookiedSession(p.req)
}

func TestLoadCookiedSession(t *testing.T) {
	pcTest := NewProcessCookieTestWithDefaults()

	startSession := &sessions.SessionState{Email: "john.doe@example.com", AccessToken: "my_access_token", CreatedAt: time.Now()}
	pcTest.SaveSession(startSession)

	session, err := pcTest.LoadCookiedSession()
	assert.Equal(t, nil, err)
	assert.Equal(t, startSession.Email, session.Email)
	assert.Equal(t, "john.doe@example.com", session.User)
	assert.Equal(t, startSession.AccessToken, session.AccessToken)
}

func TestProcessCookieNoCookieError(t *testing.T) {
	pcTest := NewProcessCookieTestWithDefaults()

	session, err := pcTest.LoadCookiedSession()
	assert.Equal(t, "Cookie \"_oauth2_proxy\" not present", err.Error())
	if session != nil {
		t.Errorf("expected nil session. got %#v", session)
	}
}

func TestProcessCookieRefreshNotSet(t *testing.T) {
	pcTest := NewProcessCookieTestWithOptionsModifiers(func(opts *Options) {
		opts.CookieExpire = time.Duration(23) * time.Hour
	})
	reference := time.Now().Add(time.Duration(-2) * time.Hour)

	startSession := &sessions.SessionState{Email: "michael.bland@gsa.gov", AccessToken: "my_access_token", CreatedAt: reference}
	pcTest.SaveSession(startSession)

	session, err := pcTest.LoadCookiedSession()
	assert.Equal(t, nil, err)
	if session.Age() < time.Duration(-2)*time.Hour {
		t.Errorf("cookie too young %v", session.Age())
	}
	assert.Equal(t, startSession.Email, session.Email)
}

func TestProcessCookieFailIfCookieExpired(t *testing.T) {
	pcTest := NewProcessCookieTestWithOptionsModifiers(func(opts *Options) {
		opts.CookieExpire = time.Duration(24) * time.Hour
	})
	reference := time.Now().Add(time.Duration(25) * time.Hour * -1)
	startSession := &sessions.SessionState{Email: "michael.bland@gsa.gov", AccessToken: "my_access_token", CreatedAt: reference}
	pcTest.SaveSession(startSession)

	session, err := pcTest.LoadCookiedSession()
	assert.NotEqual(t, nil, err)
	if session != nil {
		t.Errorf("expected nil session %#v", session)
	}
}

func TestProcessCookieFailIfRefreshSetAndCookieExpired(t *testing.T) {
	pcTest := NewProcessCookieTestWithOptionsModifiers(func(opts *Options) {
		opts.CookieExpire = time.Duration(24) * time.Hour
	})
	reference := time.Now().Add(time.Duration(25) * time.Hour * -1)
	startSession := &sessions.SessionState{Email: "michael.bland@gsa.gov", AccessToken: "my_access_token", CreatedAt: reference}
	pcTest.SaveSession(startSession)

	pcTest.proxy.CookieRefresh = time.Hour
	session, err := pcTest.LoadCookiedSession()
	assert.NotEqual(t, nil, err)
	if session != nil {
		t.Errorf("expected nil session %#v", session)
	}
}

func NewUserInfoEndpointTest() *ProcessCookieTest {
	pcTest := NewProcessCookieTestWithDefaults()
	pcTest.req, _ = http.NewRequest("GET",
		pcTest.opts.ProxyPrefix+"/userinfo", nil)
	return pcTest
}

func TestUserInfoEndpointAccepted(t *testing.T) {
	test := NewUserInfoEndpointTest()
	startSession := &sessions.SessionState{
		Email: "john.doe@example.com", AccessToken: "my_access_token"}
	test.SaveSession(startSession)

	test.proxy.ServeHTTP(test.rw, test.req)
	assert.Equal(t, http.StatusOK, test.rw.Code)
	bodyBytes, _ := ioutil.ReadAll(test.rw.Body)
	assert.Equal(t, "{\"email\":\"john.doe@example.com\"}\n", string(bodyBytes))
}

func TestUserInfoEndpointUnauthorizedOnNoCookieSetError(t *testing.T) {
	test := NewUserInfoEndpointTest()

	test.proxy.ServeHTTP(test.rw, test.req)
	assert.Equal(t, http.StatusUnauthorized, test.rw.Code)
}

func NewAuthOnlyEndpointTest(modifiers ...OptionsModifier) *ProcessCookieTest {
	pcTest := NewProcessCookieTestWithOptionsModifiers(modifiers...)
	pcTest.req, _ = http.NewRequest("GET",
		pcTest.opts.ProxyPrefix+"/auth", nil)
	return pcTest
}

func TestAuthOnlyEndpointAccepted(t *testing.T) {
	test := NewAuthOnlyEndpointTest()
	startSession := &sessions.SessionState{
		Email: "michael.bland@gsa.gov", AccessToken: "my_access_token", CreatedAt: time.Now()}
	test.SaveSession(startSession)

	test.proxy.ServeHTTP(test.rw, test.req)
	assert.Equal(t, http.StatusAccepted, test.rw.Code)
	bodyBytes, _ := ioutil.ReadAll(test.rw.Body)
	assert.Equal(t, "", string(bodyBytes))
}

func TestAuthOnlyEndpointUnauthorizedOnNoCookieSetError(t *testing.T) {
	test := NewAuthOnlyEndpointTest()

	test.proxy.ServeHTTP(test.rw, test.req)
	assert.Equal(t, http.StatusUnauthorized, test.rw.Code)
	bodyBytes, _ := ioutil.ReadAll(test.rw.Body)
	assert.Equal(t, "unauthorized request\n", string(bodyBytes))
}

func TestAuthOnlyEndpointUnauthorizedOnExpiration(t *testing.T) {
	test := NewAuthOnlyEndpointTest(func(opts *Options) {
		opts.CookieExpire = time.Duration(24) * time.Hour
	})
	reference := time.Now().Add(time.Duration(25) * time.Hour * -1)
	startSession := &sessions.SessionState{
		Email: "michael.bland@gsa.gov", AccessToken: "my_access_token", CreatedAt: reference}
	test.SaveSession(startSession)

	test.proxy.ServeHTTP(test.rw, test.req)
	assert.Equal(t, http.StatusUnauthorized, test.rw.Code)
	bodyBytes, _ := ioutil.ReadAll(test.rw.Body)
	assert.Equal(t, "unauthorized request\n", string(bodyBytes))
}

func TestAuthOnlyEndpointUnauthorizedOnEmailValidationFailure(t *testing.T) {
	test := NewAuthOnlyEndpointTest()
	startSession := &sessions.SessionState{
		Email: "michael.bland@gsa.gov", AccessToken: "my_access_token", CreatedAt: time.Now()}
	test.SaveSession(startSession)
	test.validateUser = false

	test.proxy.ServeHTTP(test.rw, test.req)
	assert.Equal(t, http.StatusUnauthorized, test.rw.Code)
	bodyBytes, _ := ioutil.ReadAll(test.rw.Body)
	assert.Equal(t, "unauthorized request\n", string(bodyBytes))
}

func TestAuthOnlyEndpointSetXAuthRequestHeaders(t *testing.T) {
	var pcTest ProcessCookieTest

	pcTest.opts = NewOptions()
	pcTest.opts.SetXAuthRequest = true
	pcTest.opts.Validate()

	pcTest.proxy = NewOAuthProxy(pcTest.opts, func(email string) bool {
		return pcTest.validateUser
	})
	pcTest.proxy.provider = &TestProvider{
		ValidToken: true,
	}

	pcTest.validateUser = true

	pcTest.rw = httptest.NewRecorder()
	pcTest.req, _ = http.NewRequest("GET",
		pcTest.opts.ProxyPrefix+"/auth", nil)

	startSession := &sessions.SessionState{
		User: "oauth_user", Email: "oauth_user@example.com", AccessToken: "oauth_token", CreatedAt: time.Now()}
	pcTest.SaveSession(startSession)

	pcTest.proxy.ServeHTTP(pcTest.rw, pcTest.req)
	assert.Equal(t, http.StatusAccepted, pcTest.rw.Code)
	assert.Equal(t, "oauth_user", pcTest.rw.HeaderMap["X-Auth-Request-User"][0])
	assert.Equal(t, "oauth_user@example.com", pcTest.rw.HeaderMap["X-Auth-Request-Email"][0])
}

func TestAuthSkippedForPreflightRequests(t *testing.T) {
	upstream := httptest.NewServer(http.HandlerFunc(func(w http.ResponseWriter, r *http.Request) {
		w.WriteHeader(200)
		w.Write([]byte("response"))
	}))
	defer upstream.Close()

	opts := NewOptions()
	opts.Upstreams = append(opts.Upstreams, upstream.URL)
	opts.ClientID = "aljsal"
	opts.ClientSecret = "jglkfsdgj"
	opts.CookieSecret = "dkfjgdls"
	opts.SkipAuthPreflight = true
	opts.Validate()

	upstreamURL, _ := url.Parse(upstream.URL)
	opts.provider = NewTestProvider(upstreamURL, "")

	proxy := NewOAuthProxy(opts, func(string) bool { return false })
	rw := httptest.NewRecorder()
	req, _ := http.NewRequest("OPTIONS", "/preflight-request", nil)
	proxy.ServeHTTP(rw, req)

	assert.Equal(t, 200, rw.Code)
	assert.Equal(t, "response", rw.Body.String())
}

type SignatureAuthenticator struct {
	auth hmacauth.HmacAuth
}

func (v *SignatureAuthenticator) Authenticate(w http.ResponseWriter, r *http.Request) {
	result, headerSig, computedSig := v.auth.AuthenticateRequest(r)
	if result == hmacauth.ResultNoSignature {
		w.Write([]byte("no signature received"))
	} else if result == hmacauth.ResultMatch {
		w.Write([]byte("signatures match"))
	} else if result == hmacauth.ResultMismatch {
		w.Write([]byte("signatures do not match:" +
			"\n  received: " + headerSig +
			"\n  computed: " + computedSig))
	} else {
		panic("Unknown result value: " + result.String())
	}
}

type SignatureTest struct {
	opts          *Options
	upstream      *httptest.Server
	upstreamHost  string
	provider      *httptest.Server
	header        http.Header
	rw            *httptest.ResponseRecorder
	authenticator *SignatureAuthenticator
}

func NewSignatureTest() *SignatureTest {
	opts := NewOptions()
	opts.CookieSecret = "cookie secret"
	opts.ClientID = "client ID"
	opts.ClientSecret = "client secret"
	opts.EmailDomains = []string{"acm.org"}

	authenticator := &SignatureAuthenticator{}
	upstream := httptest.NewServer(
		http.HandlerFunc(authenticator.Authenticate))
	upstreamURL, _ := url.Parse(upstream.URL)
	opts.Upstreams = append(opts.Upstreams, upstream.URL)

	providerHandler := func(w http.ResponseWriter, r *http.Request) {
		w.Write([]byte(`{"access_token": "my_auth_token"}`))
	}
	provider := httptest.NewServer(http.HandlerFunc(providerHandler))
	providerURL, _ := url.Parse(provider.URL)
	opts.provider = NewTestProvider(providerURL, "mbland@acm.org")

	return &SignatureTest{
		opts,
		upstream,
		upstreamURL.Host,
		provider,
		make(http.Header),
		httptest.NewRecorder(),
		authenticator,
	}
}

func (st *SignatureTest) Close() {
	st.provider.Close()
	st.upstream.Close()
}

// fakeNetConn simulates an http.Request.Body buffer that will be consumed
// when it is read by the hmacauth.HmacAuth if not handled properly. See:
//   https://github.com/18F/hmacauth/pull/4
type fakeNetConn struct {
	reqBody string
}

func (fnc *fakeNetConn) Read(p []byte) (n int, err error) {
	if bodyLen := len(fnc.reqBody); bodyLen != 0 {
		copy(p, fnc.reqBody)
		fnc.reqBody = ""
		return bodyLen, io.EOF
	}
	return 0, io.EOF
}

func (st *SignatureTest) MakeRequestWithExpectedKey(method, body, key string) {
	err := st.opts.Validate()
	if err != nil {
		panic(err)
	}
	proxy := NewOAuthProxy(st.opts, func(email string) bool { return true })

	var bodyBuf io.ReadCloser
	if body != "" {
		bodyBuf = ioutil.NopCloser(&fakeNetConn{reqBody: body})
	}
	req := httptest.NewRequest(method, "/foo/bar", bodyBuf)
	req.Header = st.header

	state := &sessions.SessionState{
		Email: "mbland@acm.org", AccessToken: "my_access_token"}
	err = proxy.SaveSession(st.rw, req, state)
	if err != nil {
		panic(err)
	}
	for _, c := range st.rw.Result().Cookies() {
		req.AddCookie(c)
	}
	// This is used by the upstream to validate the signature.
	st.authenticator.auth = hmacauth.NewHmacAuth(
		crypto.SHA1, []byte(key), SignatureHeader, SignatureHeaders)
	proxy.ServeHTTP(st.rw, req)
}

func TestNoRequestSignature(t *testing.T) {
	st := NewSignatureTest()
	defer st.Close()
	st.MakeRequestWithExpectedKey("GET", "", "")
	assert.Equal(t, 200, st.rw.Code)
	assert.Equal(t, st.rw.Body.String(), "no signature received")
}

func TestRequestSignatureGetRequest(t *testing.T) {
	st := NewSignatureTest()
	defer st.Close()
	st.opts.SignatureKey = "sha1:7d9e1aa87a5954e6f9fc59266b3af9d7c35fda2d"
	st.MakeRequestWithExpectedKey("GET", "", "7d9e1aa87a5954e6f9fc59266b3af9d7c35fda2d")
	assert.Equal(t, 200, st.rw.Code)
	assert.Equal(t, st.rw.Body.String(), "signatures match")
}

func TestRequestSignaturePostRequest(t *testing.T) {
	st := NewSignatureTest()
	defer st.Close()
	st.opts.SignatureKey = "sha1:d90df39e2d19282840252612dd7c81421a372f61"
	payload := `{ "hello": "world!" }`
	st.MakeRequestWithExpectedKey("POST", payload, "d90df39e2d19282840252612dd7c81421a372f61")
	assert.Equal(t, 200, st.rw.Code)
	assert.Equal(t, st.rw.Body.String(), "signatures match")
}

func TestGetRedirect(t *testing.T) {
	options := NewOptions()
	_ = options.Validate()
	require.NotEmpty(t, options.ProxyPrefix)
	proxy := NewOAuthProxy(options, func(s string) bool { return false })

	tests := []struct {
		name             string
		url              string
		expectedRedirect string
	}{
		{
			name:             "request outside of ProxyPrefix redirects to original URL",
			url:              "/foo/bar",
			expectedRedirect: "/foo/bar",
		},
		{
			name:             "request under ProxyPrefix redirects to root",
			url:              proxy.ProxyPrefix + "/foo/bar",
			expectedRedirect: "/",
		},
	}
	for _, tt := range tests {
		t.Run(tt.name, func(t *testing.T) {
			req, _ := http.NewRequest("GET", tt.url, nil)
			redirect, err := proxy.GetRedirect(req)

			assert.NoError(t, err)
			assert.Equal(t, tt.expectedRedirect, redirect)
		})
	}
}

type ajaxRequestTest struct {
	opts  *Options
	proxy *OAuthProxy
}

func newAjaxRequestTest() *ajaxRequestTest {
	test := &ajaxRequestTest{}
	test.opts = NewOptions()
	test.opts.CookieSecret = "sdflsw"
	test.opts.ClientID = "gkljfdl"
	test.opts.ClientSecret = "sdflkjs"
	test.opts.Validate()
	test.proxy = NewOAuthProxy(test.opts, func(email string) bool {
		return true
	})
	return test
}

func (test *ajaxRequestTest) getEndpoint(endpoint string, header http.Header) (int, http.Header, error) {
	rw := httptest.NewRecorder()
	req, err := http.NewRequest(http.MethodGet, endpoint, strings.NewReader(""))
	if err != nil {
		return 0, nil, err
	}
	req.Header = header
	test.proxy.ServeHTTP(rw, req)
	return rw.Code, rw.Header(), nil
}

func testAjaxUnauthorizedRequest(t *testing.T, header http.Header) {
	test := newAjaxRequestTest()
	endpoint := "/test"

	code, rh, err := test.getEndpoint(endpoint, header)
	assert.NoError(t, err)
	assert.Equal(t, http.StatusUnauthorized, code)
	mime := rh.Get("Content-Type")
	assert.Equal(t, applicationJSON, mime)
}
func TestAjaxUnauthorizedRequest1(t *testing.T) {
	header := make(http.Header)
	header.Add("accept", applicationJSON)

	testAjaxUnauthorizedRequest(t, header)
}

func TestAjaxUnauthorizedRequest2(t *testing.T) {
	header := make(http.Header)
	header.Add("Accept", applicationJSON)

	testAjaxUnauthorizedRequest(t, header)
}

func TestAjaxForbiddendRequest(t *testing.T) {
	test := newAjaxRequestTest()
	endpoint := "/test"
	header := make(http.Header)
	code, rh, err := test.getEndpoint(endpoint, header)
	assert.NoError(t, err)
	assert.Equal(t, http.StatusForbidden, code)
	mime := rh.Get("Content-Type")
	assert.NotEqual(t, applicationJSON, mime)
}

func TestClearSplitCookie(t *testing.T) {
	opts := NewOptions()
	opts.CookieName = "oauth2"
	opts.CookieDomain = "abc"
	store, err := cookie.NewCookieSessionStore(&opts.SessionOptions, &opts.CookieOptions)
	assert.Equal(t, err, nil)
	p := OAuthProxy{CookieName: opts.CookieName, CookieDomain: opts.CookieDomain, sessionStore: store}
	var rw = httptest.NewRecorder()
	req := httptest.NewRequest("get", "/", nil)

	req.AddCookie(&http.Cookie{
		Name:  "test1",
		Value: "test1",
	})
	req.AddCookie(&http.Cookie{
		Name:  "oauth2_0",
		Value: "oauth2_0",
	})
	req.AddCookie(&http.Cookie{
		Name:  "oauth2_1",
		Value: "oauth2_1",
	})

	p.ClearSessionCookie(rw, req)
	header := rw.Header()

	assert.Equal(t, 2, len(header["Set-Cookie"]), "should have 3 set-cookie header entries")
}

func TestClearSingleCookie(t *testing.T) {
	opts := NewOptions()
	opts.CookieName = "oauth2"
	opts.CookieDomain = "abc"
	store, err := cookie.NewCookieSessionStore(&opts.SessionOptions, &opts.CookieOptions)
	assert.Equal(t, err, nil)
	p := OAuthProxy{CookieName: opts.CookieName, CookieDomain: opts.CookieDomain, sessionStore: store}
	var rw = httptest.NewRecorder()
	req := httptest.NewRequest("get", "/", nil)

	req.AddCookie(&http.Cookie{
		Name:  "test1",
		Value: "test1",
	})
	req.AddCookie(&http.Cookie{
		Name:  "oauth2",
		Value: "oauth2",
	})

	p.ClearSessionCookie(rw, req)
	header := rw.Header()

	assert.Equal(t, 1, len(header["Set-Cookie"]), "should have 1 set-cookie header entries")
}

type NoOpKeySet struct {
}

func (NoOpKeySet) VerifySignature(ctx context.Context, jwt string) (payload []byte, err error) {
	splitStrings := strings.Split(jwt, ".")
	payloadString := splitStrings[1]
	jsonString, err := base64.RawURLEncoding.DecodeString(payloadString)
	return []byte(jsonString), err
}

func TestGetJwtSession(t *testing.T) {
	/* token payload:
	{
	  "sub": "1234567890",
	  "aud": "https://test.myapp.com",
	  "name": "John Doe",
	  "email": "john@example.com",
	  "iss": "https://issuer.example.com",
	  "iat": 1553691215,
	  "exp": 1912151821
	}
	*/
	goodJwt := "eyJhbGciOiJSUzI1NiIsInR5cCI6IkpXVCJ9." +
		"eyJzdWIiOiIxMjM0NTY3ODkwIiwiYXVkIjoiaHR0cHM6Ly90ZXN0Lm15YXBwLmNvbSIsIm5hbWUiOiJKb2huIERvZSIsImVtY" +
		"WlsIjoiam9obkBleGFtcGxlLmNvbSIsImlzcyI6Imh0dHBzOi8vaXNzdWVyLmV4YW1wbGUuY29tIiwiaWF0IjoxNTUzNjkxMj" +
		"E1LCJleHAiOjE5MTIxNTE4MjF9." +
		"rLVyzOnEldUq_pNkfa-WiV8TVJYWyZCaM2Am_uo8FGg11zD7l-qmz3x1seTvqpH6Y0Ty00fmv6dJnGnC8WMnPXQiodRTfhBSe" +
		"OKZMu0HkMD2sg52zlKkbfLTO6ic5VnbVgwjjrB8am_Ta6w7kyFUaB5C1BsIrrLMldkWEhynbb8"

	keyset := NoOpKeySet{}
	verifier := oidc.NewVerifier("https://issuer.example.com", keyset,
		&oidc.Config{ClientID: "https://test.myapp.com", SkipExpiryCheck: true})

	test := NewAuthOnlyEndpointTest(func(opts *Options) {
		opts.PassAuthorization = true
		opts.SetAuthorization = true
		opts.SetXAuthRequest = true
		opts.SkipJwtBearerTokens = true
		opts.jwtBearerVerifiers = append(opts.jwtBearerVerifiers, verifier)
	})
	tp, _ := test.proxy.provider.(*TestProvider)
	tp.GroupValidator = func(s string) bool {
		return true
	}

	authHeader := fmt.Sprintf("Bearer %s", goodJwt)
	test.req.Header = map[string][]string{
		"Authorization": {authHeader},
	}

	// Bearer
	session, _ := test.proxy.GetJwtSession(test.req)
	assert.Equal(t, session.User, "john@example.com")
	assert.Equal(t, session.Email, "john@example.com")
	assert.Equal(t, session.ExpiresOn, time.Unix(1912151821, 0))
	assert.Equal(t, session.IDToken, goodJwt)

	test.proxy.ServeHTTP(test.rw, test.req)
	if test.rw.Code >= 400 {
		t.Fatalf("expected 3xx got %d", test.rw.Code)
	}

	// Check PassAuthorization, should overwrite Basic header
	assert.Equal(t, test.req.Header.Get("Authorization"), authHeader)
	assert.Equal(t, test.req.Header.Get("X-Forwarded-User"), "john@example.com")
	assert.Equal(t, test.req.Header.Get("X-Forwarded-Email"), "john@example.com")

	// SetAuthorization and SetXAuthRequest
	assert.Equal(t, test.rw.Header().Get("Authorization"), authHeader)
	assert.Equal(t, test.rw.Header().Get("X-Auth-Request-User"), "john@example.com")
	assert.Equal(t, test.rw.Header().Get("X-Auth-Request-Email"), "john@example.com")
}

func TestFindJwtBearerToken(t *testing.T) {
	p := OAuthProxy{CookieName: "oauth2", CookieDomain: "abc"}
	getReq := &http.Request{URL: &url.URL{Scheme: "http", Host: "example.com"}}

	validToken := "eyJfoobar.eyJfoobar.12345asdf"
	var token string

	// Bearer
	getReq.Header = map[string][]string{
		"Authorization": {fmt.Sprintf("Bearer %s", validToken)},
	}

	token, _ = p.findBearerToken(getReq)
	assert.Equal(t, validToken, token)

	// Basic - no password
	getReq.SetBasicAuth(token, "")
	token, _ = p.findBearerToken(getReq)
	assert.Equal(t, validToken, token)

	// Basic - sentinel password
	getReq.SetBasicAuth(token, "x-oauth-basic")
	token, _ = p.findBearerToken(getReq)
	assert.Equal(t, validToken, token)

	// Basic - any username, password matching jwt pattern
	getReq.SetBasicAuth("any-username-you-could-wish-for", token)
	token, _ = p.findBearerToken(getReq)
	assert.Equal(t, validToken, token)

	failures := []string{
		// Too many parts
		"eyJhbGciOiJSU0EtT0FFUCIsImVuYyI6IkExMjhHQ00ifQ.dGVzdA.dGVzdA.dGVzdA.dGVzdA.dGVzdA",
		// Not enough parts
		"eyJhbGciOiJSU0EtT0FFUCIsImVuYyI6IkExMjhHQ00ifQ.dGVzdA.dGVzdA.dGVzdA",
		// Invalid encrypted key
		"eyJhbGciOiJSU0EtT0FFUCIsImVuYyI6IkExMjhHQ00ifQ.//////.dGVzdA.dGVzdA.dGVzdA",
		// Invalid IV
		"eyJhbGciOiJSU0EtT0FFUCIsImVuYyI6IkExMjhHQ00ifQ.dGVzdA.//////.dGVzdA.dGVzdA",
		// Invalid ciphertext
		"eyJhbGciOiJSU0EtT0FFUCIsImVuYyI6IkExMjhHQ00ifQ.dGVzdA.dGVzdA.//////.dGVzdA",
		// Invalid tag
		"eyJhbGciOiJSU0EtT0FFUCIsImVuYyI6IkExMjhHQ00ifQ.dGVzdA.dGVzdA.dGVzdA.//////",
		// Invalid header
		"W10.dGVzdA.dGVzdA.dGVzdA.dGVzdA",
		// Invalid header
		"######.dGVzdA.dGVzdA.dGVzdA.dGVzdA",
		// Missing alc/enc params
		"e30.dGVzdA.dGVzdA.dGVzdA.dGVzdA",
	}

	for _, failure := range failures {
		getReq.Header = map[string][]string{
			"Authorization": {fmt.Sprintf("Bearer %s", failure)},
		}
		_, err := p.findBearerToken(getReq)
		assert.Error(t, err)
	}

	fmt.Printf("%s", token)
}<|MERGE_RESOLUTION|>--- conflicted
+++ resolved
@@ -379,7 +379,6 @@
 	return tp.ValidToken
 }
 
-<<<<<<< HEAD
 func (tp *TestProvider) ValidateGroup(session *sessions.SessionState) bool {
 	if tp.GroupValidator != nil {
 		return tp.GroupValidator(session.Email)
@@ -387,8 +386,6 @@
 	return true
 }
 
-=======
->>>>>>> 362cdf77
 func TestBasicAuthPassword(t *testing.T) {
 	providerServer := httptest.NewServer(http.HandlerFunc(func(w http.ResponseWriter, r *http.Request) {
 		logger.Printf("%#v", r)
