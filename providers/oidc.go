--- conflicted
+++ resolved
@@ -7,13 +7,9 @@
 	"strings"
 	"time"
 
-<<<<<<< HEAD
-	"github.com/coreos/go-oidc"
-=======
 	oidc "github.com/coreos/go-oidc"
 	"golang.org/x/oauth2"
 
->>>>>>> 362cdf77
 	"github.com/pusher/oauth2_proxy/pkg/apis/sessions"
 	"github.com/pusher/oauth2_proxy/pkg/requests"
 )
@@ -24,12 +20,6 @@
 
 	Verifier             *oidc.IDTokenVerifier
 	AllowUnverifiedEmail bool
-}
-
-type OIDCClaims struct {
-	Subject  string `json:"sub"`
-	Email    string `json:"email"`
-	Verified *bool  `json:"email_verified"`
 }
 
 // NewOIDCProvider initiates a new OIDCProvider
@@ -233,9 +223,8 @@
 
 		claims.Email = email
 	}
+
 	return claims, nil
-<<<<<<< HEAD
-=======
 }
 
 type OIDCClaims struct {
@@ -243,5 +232,4 @@
 	Email             string `json:"email"`
 	Verified          *bool  `json:"email_verified"`
 	PreferredUsername string `json:"preferred_username"`
->>>>>>> 362cdf77
 }