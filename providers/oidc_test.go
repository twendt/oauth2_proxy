--- conflicted
+++ resolved
@@ -8,17 +8,6 @@
 	"encoding/json"
 	"errors"
 	"fmt"
-<<<<<<< HEAD
-
-	"golang.org/x/oauth2"
-
-	"github.com/bmizerany/assert"
-	"github.com/coreos/go-oidc"
-	"github.com/dgrijalva/jwt-go"
-	"github.com/pusher/oauth2_proxy/pkg/apis/sessions"
-
-=======
->>>>>>> 362cdf77
 	"net/http"
 	"net/http/httptest"
 	"net/url"
