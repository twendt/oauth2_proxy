--- conflicted
+++ resolved
@@ -91,7 +91,6 @@
 
 	// These options allow for other providers besides Google, with
 	// potential overrides.
-<<<<<<< HEAD
 	Provider                           string `flag:"provider" cfg:"provider" env:"OAUTH2_PROXY_PROVIDER"`
 	ProviderName                       string `flag:"provider-display-name" cfg:"provider_display_name" env:"OAUTH2_PROXY_PROVIDER_DISPLAY_NAME"`
 	OIDCIssuerURL                      string `flag:"oidc-issuer-url" cfg:"oidc_issuer_url" env:"OAUTH2_PROXY_OIDC_ISSUER_URL"`
@@ -105,23 +104,8 @@
 	ProtectedResource                  string `flag:"resource" cfg:"resource" env:"OAUTH2_PROXY_RESOURCE"`
 	ValidateURL                        string `flag:"validate-url" cfg:"validate_url" env:"OAUTH2_PROXY_VALIDATE_URL"`
 	Scope                              string `flag:"scope" cfg:"scope" env:"OAUTH2_PROXY_SCOPE"`
-	ApprovalPrompt                     string `flag:"approval-prompt" cfg:"approval_prompt" env:"OAUTH2_PROXY_APPROVAL_PROMPT"`
-=======
-	Provider                         string `flag:"provider" cfg:"provider" env:"OAUTH2_PROXY_PROVIDER"`
-	ProviderName                     string `flag:"provider-display-name" cfg:"provider_display_name" env:"OAUTH2_PROXY_PROVIDER_DISPLAY_NAME"`
-	OIDCIssuerURL                    string `flag:"oidc-issuer-url" cfg:"oidc_issuer_url" env:"OAUTH2_PROXY_OIDC_ISSUER_URL"`
-	InsecureOIDCAllowUnverifiedEmail bool   `flag:"insecure-oidc-allow-unverified-email" cfg:"insecure_oidc_allow_unverified_email" env:"OAUTH2_PROXY_INSECURE_OIDC_ALLOW_UNVERIFIED_EMAIL"`
-	SkipOIDCDiscovery                bool   `flag:"skip-oidc-discovery" cfg:"skip_oidc_discovery" env:"OAUTH2_PROXY_SKIP_OIDC_DISCOVERY"`
-	OIDCJwksURL                      string `flag:"oidc-jwks-url" cfg:"oidc_jwks_url" env:"OAUTH2_PROXY_OIDC_JWKS_URL"`
-	LoginURL                         string `flag:"login-url" cfg:"login_url" env:"OAUTH2_PROXY_LOGIN_URL"`
-	RedeemURL                        string `flag:"redeem-url" cfg:"redeem_url" env:"OAUTH2_PROXY_REDEEM_URL"`
-	ProfileURL                       string `flag:"profile-url" cfg:"profile_url" env:"OAUTH2_PROXY_PROFILE_URL"`
-	ProtectedResource                string `flag:"resource" cfg:"resource" env:"OAUTH2_PROXY_RESOURCE"`
-	ValidateURL                      string `flag:"validate-url" cfg:"validate_url" env:"OAUTH2_PROXY_VALIDATE_URL"`
-	Scope                            string `flag:"scope" cfg:"scope" env:"OAUTH2_PROXY_SCOPE"`
 	Prompt                           string `flag:"prompt" cfg:"prompt" env:"OAUTH2_PROXY_PROMPT"`
-	ApprovalPrompt                   string `flag:"approval-prompt" cfg:"approval_prompt" env:"OAUTH2_PROXY_APPROVAL_PROMPT"` // Deprecated by OIDC 1.0
->>>>>>> 362cdf77
+	ApprovalPrompt                     string `flag:"approval-prompt" cfg:"approval_prompt" env:"OAUTH2_PROXY_APPROVAL_PROMPT"` // Deprecated by OIDC 1.0
 
 	// Configuration values for logging
 	LoggingFilename       string `flag:"logging-filename" cfg:"logging_filename" env:"OAUTH2_PROXY_LOGGING_FILENAME"`
@@ -442,6 +426,7 @@
 	p.ProfileURL, msgs = parseURL(o.ProfileURL, "profile", msgs)
 	p.ValidateURL, msgs = parseURL(o.ValidateURL, "validate", msgs)
 	p.ProtectedResource, msgs = parseURL(o.ProtectedResource, "resource", msgs)
+
 	o.provider = providers.New(o.Provider, p)
 	switch p := o.provider.(type) {
 	case *providers.AzureProvider:
